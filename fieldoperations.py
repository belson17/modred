--- conflicted
+++ resolved
@@ -21,13 +21,8 @@
     be used on its own.
     """
     
-<<<<<<< HEAD
-    def __init__(self, load_field=None, save_field=None, inner_product=None, 
-        maxFieldsPerNode=None, numNodes=1, verbose=True):
-=======
     def __init__(self, load_field=None, save_field=None, 
         inner_product=None, maxFields=None, verbose=True):
->>>>>>> 65330d84
         """
         Field operations constructor.
     
@@ -92,8 +87,7 @@
           raise ValueError('Original object modified by addition')       
         
         objAddMult = testObj*factor + testObj
-        if abs(self.inner_product(objAddMult, objAddMult) - objCopyMag2 * (
-            factor + 1 ) ** 2 ) > tol:
+        if abs(self.inner_product(objAddMult,objAddMult)-objCopyMag2*(factor+1)**2)>tol:
           raise ValueError('Multiplication and addition of snap/mode are '+\
             'inconsistent')
         
@@ -571,23 +565,7 @@
                 itertools.repeat(self.save_field), outputLayers,\
                 outputFieldPaths[startOutputIndex:endOutputIndex]))
             
-<<<<<<< HEAD
-            if self.mpi.isParallel():
-                outputLayers = self.mpi.custom_comm.allreduce(outputLayers, 
-                  op=util.sum_lists)
-
-            saveOutputIndexAssignments = self.mpi.find_proc_assignments(range(
-                len(outputLayers)))
-            if len(saveOutputIndexAssignments[self.mpi.getRank()]) != 0:
-                for outputIndex in saveOutputIndexAssignments[self.mpi.\
-                    getRank()]:
-                    self.save_field(outputLayers[outputIndex], 
-                      outputFieldPaths[startOutputIndex + outputIndex])
- 
-            if self.verbose and self.mpi.isRankZero():
-=======
             if self.verbose:
->>>>>>> 65330d84
                 print >> sys.stderr, 'Computed and saved',\
                   round(1000.*endOutputIndex/numOutputFields)/10.,\
                   '% of output fields,',endOutputIndex,'out of',numOutputFields
