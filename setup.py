from setuptools import setup, find_packages
from pkg_resources import parse_version

import os
here = os.path.abspath(os.path.dirname(__file__))

import sys
if sys.version_info[:2] < (2, 6) or (3, 0) <= sys.version_info[0:2] < (3, 2):
    raise RuntimeError("Python version 2.6, 2.7 or >= 3.2 required.")

# Get the long description from the relevant file
with open(os.path.join(here, 'README.rst')) as f:
    long_description = f.read()

# Get the version from the relevant file
with open(os.path.join(here, 'modred/_version.py')) as f:
    exec(f.read())
# Get the development status from the version string
parsed_version = parse_version(__version__)
if any(w in ['*a', '*alpha'] for w in parsed_version):
    devstatus = 'Development Status :: 3 - Alpha'
elif any(w in ['*b', '*beta'] for w in parsed_version):
    devstatus = 'Development Status :: 4 - Beta'
else:
    devstatus = 'Development Status :: 5 - Production/Stable'

setup(
    name='modred',
    version=__version__,
    description=(
        'Compute modal decompositions and reduced-order models, '
        'easily, efficiently, and in parallel.'),
    # long_description=long_description,
    # keywords='',
<<<<<<< HEAD
    author=('Brandt Belson, Jonathan Tu, and Clarence W. Rowley;'
=======
    author=('Brandt Belson, Jonathan Tu, and Clancy Rowley;'
>>>>>>> e44931b4
            'repacked and ported for Python 3 by Pierre Augier'),
    author_email=(
        'bbelson@princeton.edu, jhtu@princeton.edu, cwrowley@princeton.edu'),
    url='https://pythonhosted.org/modred',
<<<<<<< HEAD
    maintainer=('Brandt Belson, Jonathan Tu, and Clarence W. Rowley;'
            'repacked and ported for Python 3 by Pierre Augier'),
=======
    maintainer='Brandt Belson, Jonathan Tu, and Clancy Rowley',
>>>>>>> e44931b4
    maintainer_email='bbelson@princeton.edu',
    license='Free BSD',
    classifiers=[
        # How mature is this project? Common values are
        # 3 - Alpha
        # 4 - Beta
        # 5 - Production/Stable
        devstatus,
        'Intended Audience :: Science/Research',
        'Intended Audience :: Education',
        'Topic :: Scientific/Engineering',
        'License :: OSI Approved :: BSD License',
        'Programming Language :: Python',
        'Programming Language :: Python :: 2',
        'Programming Language :: Python :: 2.7',
        'Programming Language :: Python :: 3',
        'Programming Language :: Python :: 3.3',
        'Programming Language :: Python :: 3.4'
        ],
    packages=find_packages(exclude=['doc', 'matlab']),
    package_data={'modred':[
            'modred/tests/files_okid/SISO/*', 
            'modred/tests/files_okid/SIMO/*', 
            'modred/tests/files_okid/MISO/*', 
            'modred/tests/files_okid/MIMO/*']},
      install_requires=['numpy', 'future']
    )<|MERGE_RESOLUTION|>--- conflicted
+++ resolved
@@ -32,21 +32,14 @@
         'easily, efficiently, and in parallel.'),
     # long_description=long_description,
     # keywords='',
-<<<<<<< HEAD
-    author=('Brandt Belson, Jonathan Tu, and Clarence W. Rowley;'
-=======
     author=('Brandt Belson, Jonathan Tu, and Clancy Rowley;'
->>>>>>> e44931b4
             'repacked and ported for Python 3 by Pierre Augier'),
     author_email=(
         'bbelson@princeton.edu, jhtu@princeton.edu, cwrowley@princeton.edu'),
     url='https://pythonhosted.org/modred',
-<<<<<<< HEAD
-    maintainer=('Brandt Belson, Jonathan Tu, and Clarence W. Rowley;'
+    maintainer=('Brandt Belson, Jonathan Tu, and Clancy Rowley;'
             'repacked and ported for Python 3 by Pierre Augier'),
-=======
     maintainer='Brandt Belson, Jonathan Tu, and Clancy Rowley',
->>>>>>> e44931b4
     maintainer_email='bbelson@princeton.edu',
     license='Free BSD',
     classifiers=[
