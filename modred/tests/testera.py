#!/usr/bin/env python
"""Test era module"""
from __future__ import division
from future.builtins import range
import unittest
import os
from os.path import join
from shutil import rmtree

import numpy as np

import modred.parallel as parallel
from modred import era
from modred import util


def make_time_steps(num_steps, interval):
    """Helper function to find array of integer time steps.

    Args:
        num_steps: integer number of time steps to create.

        interval: interval between pairs of time steps, as shown above.

    Returns:
        time_steps: array of integers, time steps [0 1 interval interval+1 ...]
    """
    if num_steps % 2 != 0:
        raise ValueError('num_steps, %d, must be even'%num_steps)
    interval = int(interval)
    time_steps = np.zeros(num_steps, dtype=int)
    time_steps[::2] = interval*np.arange(num_steps/2)
    time_steps[1::2] = 1 + interval*np.arange(num_steps/2)
    return time_steps


@unittest.skipIf(parallel.is_distributed(), 'Only test ERA in serial')
class testERA(unittest.TestCase):
    def setUp(self):
        if not os.access('.', os.W_OK):
            raise RuntimeError('Cannot write to current directory')
        self.test_dir = 'ERA_files'
        if not os.path.exists(self.test_dir):
            os.mkdir(self.test_dir)
        self.impulse_file_path = join(self.test_dir, 'impulse_input%03d.txt')

<<<<<<< HEAD

=======
>>>>>>> 51b4d572
    def tearDown(self):
        """Deletes all of the matrices created by the tests"""
        rmtree(self.test_dir, ignore_errors=True)

<<<<<<< HEAD

=======
>>>>>>> 51b4d572
    #@unittest.skip('Testing others')
    def test_make_sampled_format(self):
        """
        Test that can give time_values and outputs in either format.

        First tests format [0, 1, P, P+1, ...] and if there is a wrong time
        value.
        Then tests [0, 1, 2, 3, ...] format.
        """
        for num_inputs in [1, 3]:
            for num_outputs in [1, 2, 4]:
                for num_time_steps in [4, 10, 12]:
                    sample_interval = 2
                    # P=2 format [0, 1, 2, 3, ...]
                    dt_system = np.random.random()
                    dt_sample = sample_interval*dt_system
                    outputs = np.random.random((num_time_steps, num_outputs,
                        num_inputs))
                    time_steps = make_time_steps(num_time_steps,
                        sample_interval)
                    time_values = time_steps*dt_system
                    my_ERA = era.ERA()
                    time_steps_computed, outputs_computed = \
                         era.make_sampled_format(time_values, outputs)
                    #self.assertEqual(dt_system_computed, dt_system)
                    num_time_steps_true = (num_time_steps - 1)*2
                    time_steps_true = make_time_steps(num_time_steps_true, 1)
                    outputs_true = np.zeros((num_time_steps_true, num_outputs,
                        num_inputs))
                    outputs_true[::2] = outputs[:-1]
                    outputs_true[1::2] = outputs[1:]
                    np.testing.assert_allclose(time_steps_computed,
                        time_steps_true)
                    np.testing.assert_allclose(outputs_computed, outputs_true)

                    # Test that if there is a wrong time value, get an error
<<<<<<< HEAD
                    time_values[num_time_steps//2] = -1
                    self.assertRaises(ValueError, era.make_sampled_format,
                        time_values, outputs)


=======
                    time_values[num_time_steps // 2] = -1
                    self.assertRaises(ValueError, era.make_sampled_format,
                        time_values, outputs)

>>>>>>> 51b4d572
    #@unittest.skip("testing others")
    def test_assemble_Hankel(self):
        """ Tests Hankel mats are symmetric given
        ``[CB CAB CA**P CA**(P+1)B ...]``."""
        for num_inputs in [1,3]:
            for num_outputs in [1, 2, 4]:
                for sample_interval in [1]:
                    num_time_steps = 50
                    num_states = 5
                    A,B,C = util.drss(num_states, num_inputs, num_outputs)
                    time_steps = make_time_steps(num_time_steps,
                        sample_interval)
                    Markovs = util.impulse(A, B, C, time_steps[-1]+1)
                    Markovs = Markovs[time_steps]

                    if sample_interval == 2:
                        time_steps, Markovs = era.make_sampled_format(
                            time_steps, Markovs)

                    myERA = era.ERA(verbosity=0)
                    myERA._set_Markovs(Markovs)
                    myERA._assemble_Hankel()
                    H = myERA.Hankel_mat
                    Hp = myERA.Hankel_mat2

                    for row in range(myERA.mc):
                        for col in range(myERA.mo):
                            np.testing.assert_allclose(
                                H[row*num_outputs:(row+1)*num_outputs,
                                    col*num_inputs:(col+1)*num_inputs],
                                H[col*num_outputs:(col+1)*num_outputs,
                                    row*num_inputs:(row+1)*num_inputs])
                            np.testing.assert_allclose(
                                Hp[row*num_outputs:(row+1)*num_outputs,
                                    col*num_inputs:(col+1)*num_inputs],
                                Hp[col*num_outputs:(col+1)*num_outputs,
                                    row*num_inputs:(row+1)*num_inputs])
                            np.testing.assert_allclose(
                                H[row*num_outputs:(row+1)*num_outputs,
                                    col*num_inputs:(col+1)*num_inputs],
                                C*(A**time_steps[(row+col)*2])*B)
                            np.testing.assert_allclose(
                                Hp[row*num_outputs:(row+1)*num_outputs,
                                    col*num_inputs:(col+1)*num_inputs],
                                C*(A**time_steps[(row+col)*2 + 1])*B)


    #@unittest.skip('testing others')
    def test_compute_model(self):
        """
        Test ROM Markov params similar to those given

        - generates data
        - assembles Hankel matrix
        - computes SVD
        - forms the ROM discrete matrices A, B, and C (D=0)
        - Tests Markov parameters from ROM are approx. equal to full plant's
        """
        num_time_steps = 40
        num_states_plant = 12
<<<<<<< HEAD
        num_states_model = num_states_plant//3
=======
        num_states_model = num_states_plant // 3
>>>>>>> 51b4d572
        for num_inputs in [1, 3]:
            for num_outputs in [1, 2]:
                for sample_interval in [1, 2, 4]:
                    time_steps = make_time_steps(num_time_steps,
                        sample_interval)
                    A, B, C = util.drss(num_states_plant, num_inputs,
                        num_outputs)
                    myERA = era.ERA(verbosity=0)
                    Markovs = util.impulse(A, B, C, time_steps[-1]+1)
                    Markovs = Markovs[time_steps]

                    if sample_interval == 2:
                        time_steps, Markovs = \
                            era.make_sampled_format(time_steps, Markovs)
                    num_time_steps = time_steps.shape[0]

                    A_path_computed = join(self.test_dir, 'A_computed.txt')
                    B_path_computed = join(self.test_dir, 'B_computed.txt')
                    C_path_computed = join(self.test_dir, 'C_computed.txt')

                    A, B, C = myERA.compute_model(Markovs, num_states_model)
                    myERA.put_model(A_path_computed, B_path_computed,
                        C_path_computed)
                    #sing_vals = myERA.sing_vals[:num_states_model]

                    # Flatten vecs into 2D X and Y mats:
                    # [B AB A**PB A**(P+1)B ...]
                    #direct_vecs_flat = np.mat(
                    #    direct_vecs.swapaxes(0,1).reshape(
                    #    (num_states_model,-1)))

                    # Exact grammians from Lyapunov eqn solve
                    #gram_cont = util.solve_Lyapunov(A, B*B.H)
                    #gram_obs = util.solve_Lyapunov(A.H, C.H*C)
                    #print np.sort(np.linalg.eig(gram_cont)[0])[::-1]
                    #print sing_vals
                    #np.testing.assert_allclose(gram_cont.diagonal(),
                    #    sing_vals, atol=.1, rtol=.1)
                    #np.testing.assert_allclose(gram_obs.diagonal(),
                    #   sing_vals, atol=.1, rtol=.1)
                    #np.testing.assert_allclose(np.sort(np.linalg.eig(
                    #   gram_cont)[0])[::-1], sing_vals,
                    #    atol=.1, rtol=.1)
                    #np.testing.assert_allclose(np.sort(np.linalg.eig(
                    #   gram_obs)[0])[::-1], sing_vals,
                    #    atol=.1, rtol=.1)

                    # Check that the diagonals are largest entry on each row
                    #self.assertTrue((np.max(np.abs(gram_cont),axis=1) ==
                    #    np.abs(gram_cont.diagonal())).all())
                    #self.assertTrue((np.max(np.abs(gram_obs),axis=1) ==
                    #    np.abs(gram_obs.diagonal())).all())

                    # Check the ROM Markov params match the full plant's
                    Markovs_model = np.zeros(Markovs.shape)
                    for ti, tv in enumerate(time_steps):
                        Markovs_model[ti] = C * (A**tv) * B
                        #print 'computing ROM Markov param at time step %d'%tv
                    """
                    import matplotlib.pyplot as PLT
                    for input_num in range(num_inputs):
                        PLT.figure()
                        PLT.hold(True)
                        for output_num in range(num_outputs):
                            PLT.plot(time_steps[:50],
                            #   Markovs_model[:50, output_num,input_num], 'ko')
                            PLT.plot(time_steps[:50],Markovs[:50,
                            #   output_num, input_num],'rx')
                            PLT.plot(time_steps_dense[:50],
                            #   Markovs_dense[:50, output_num, input_num],'b--')
                            PLT.title('input %d to outputs'%input_num)
                            PLT.legend(['ROM','Plant','Dense plant'])
                        PLT.show()
                    """
                    np.testing.assert_allclose(
                        Markovs_model, Markovs, rtol=0.5, atol=0.5)
                    np.testing.assert_allclose(
                        util.load_array_text(A_path_computed), A)
                    np.testing.assert_allclose(
                        util.load_array_text(B_path_computed), B)
                    np.testing.assert_allclose(
                        util.load_array_text(C_path_computed), C)


if __name__ == '__main__':
    unittest.main()<|MERGE_RESOLUTION|>--- conflicted
+++ resolved
@@ -44,18 +44,12 @@
             os.mkdir(self.test_dir)
         self.impulse_file_path = join(self.test_dir, 'impulse_input%03d.txt')
 
-<<<<<<< HEAD
-
-=======
->>>>>>> 51b4d572
+
     def tearDown(self):
         """Deletes all of the matrices created by the tests"""
         rmtree(self.test_dir, ignore_errors=True)
 
-<<<<<<< HEAD
-
-=======
->>>>>>> 51b4d572
+
     #@unittest.skip('Testing others')
     def test_make_sampled_format(self):
         """
@@ -92,18 +86,11 @@
                     np.testing.assert_allclose(outputs_computed, outputs_true)
 
                     # Test that if there is a wrong time value, get an error
-<<<<<<< HEAD
-                    time_values[num_time_steps//2] = -1
-                    self.assertRaises(ValueError, era.make_sampled_format,
-                        time_values, outputs)
-
-
-=======
                     time_values[num_time_steps // 2] = -1
                     self.assertRaises(ValueError, era.make_sampled_format,
                         time_values, outputs)
 
->>>>>>> 51b4d572
+
     #@unittest.skip("testing others")
     def test_assemble_Hankel(self):
         """ Tests Hankel mats are symmetric given
@@ -164,11 +151,7 @@
         """
         num_time_steps = 40
         num_states_plant = 12
-<<<<<<< HEAD
-        num_states_model = num_states_plant//3
-=======
         num_states_model = num_states_plant // 3
->>>>>>> 51b4d572
         for num_inputs in [1, 3]:
             for num_outputs in [1, 2]:
                 for sample_interval in [1, 2, 4]:
