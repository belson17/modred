""" Vectors, handles, and inner products.

We recommend using these functions and classes when possible.
Otherwise, you can write your own vector class and/or vector handle,
see documentation :ref:`sec_details`.
"""
import pickle

import numpy as np

from . import util


class VecHandle(object):
    """Recommended base class for vector handles (not required)."""
    cached_base_vec_handle = None
    cached_base_vec = None


    def __init__(self, base_vec_handle=None, scale=None):
        self.__base_vec_handle = base_vec_handle
        self.scale = scale


    def get(self):
        """Get a vector, using the private (user-overwritten) ``_get``
        function.  If available, the base vector will be subtracted from the
        specified vector.  Then, if a scale factor is specified, the
        base-subtracted vector will be scaled.  The scaled, base-subtracted
        vector is then returned."""
        vec = self._get()
        if self.__base_vec_handle is None:
            return self.__scale_vec(vec)
        if self.__base_vec_handle == VecHandle.cached_base_vec_handle:
            base_vec = VecHandle.cached_base_vec
        else:
            base_vec = self.__base_vec_handle.get()
            VecHandle.cached_base_vec_handle = self.__base_vec_handle
            VecHandle.cached_base_vec = base_vec
        return self.__scale_vec(vec - base_vec)


    def put(self, vec):
        """Put a vector to file or memory using the private (user-overwritten)
        ``_put`` function."""
        return self._put(vec)


    def _get(self):
        """Subclass must overwrite, retrieves a vector."""
        raise NotImplementedError("must be implemented by subclasses")


    def _put(self, vec):
        """Subclass must overwrite, puts a vector."""
        raise NotImplementedError("must be implemented by subclasses")


    def __scale_vec(self, vec):
        """Scales the vector by a scalar."""
        if self.scale is not None:
            return vec*self.scale
        return vec


class VecHandleInMemory(VecHandle):
    """Gets and puts vectors from/in memory."""
    def __init__(self, vec=None, base_vec_handle=None, scale=None):
        VecHandle.__init__(self, base_vec_handle, scale)
        self.vec = vec


    def _get(self):
        """Returns the vector."""
        return self.vec


    def _put(self, vec):
        """Stores the vector, ``vec``."""
        self.vec = vec


    def __eq__(self, other):
        if type(other) != type(self):
            return False
        return util.smart_eq(self.vec, other.vec)


class VecHandleArrayText(VecHandle):
    """Gets and puts array vector objects from/in text files."""
    def __init__(
        self, vec_path, base_vec_handle=None, scale=None, is_complex=False):
        VecHandle.__init__(self, base_vec_handle, scale)
        self.vec_path = vec_path
        self.is_complex = is_complex


    def _get(self):
        """Loads vector from path."""
        return util.load_array_text(self.vec_path, is_complex=self.is_complex)


    def _put(self, vec):
        """Saves vector to path."""
        util.save_array_text(vec, self.vec_path)


    def __eq__(self, other):
        if type(other) != type(self):
            return False
        return self.vec_path == other.vec_path


class VecHandlePickle(VecHandle):
    """Gets and puts any vector object from/in pickle files."""
    def __init__(self, vec_path, base_vec_handle=None, scale=None):
        VecHandle.__init__(self, base_vec_handle, scale)
        self.vec_path = vec_path

    def _get(self):
        """Loads vector from path."""
        with open(self.vec_path, 'rb') as file_obj:
            to_return = pickle.load(file_obj)
        return to_return

    def _put(self, vec):
        """Saves vector to path."""
        with open(self.vec_path, 'wb') as file_obj:
            pickle.dump(vec, file_obj)

    def __eq__(self, other):
        if type(other) != type(self):
            return False
        return self.vec_path == other.vec_path


def inner_product_array_uniform(vec1, vec2):
    """Takes inner product of numpy arrays without weighting. The first element
    is conjugated, i.e., IP = np.dot(vec1.conj().T, v2)
    """
    return np.vdot(vec1, vec2)


class InnerProductTrapz(object):
    """Callable that computes inner product of n-dimensional arrays defined on
    a spatial grid, using the trapezoidal rule.

    Args:
        ``*grids``: 1D arrays of grid points, in the order of the spatial
        dimensions.

    Usage::

      nx = 10
      ny = 11
      x_grid = 1 - np.cos(np.linspace(0, np.pi, nx))
      y_grid = np.linspace(0, 1.0, ny)**2
      my_trapz = InnerProductTrapz(x_grid, y_grid)

      v1 = np.random.random((nx,ny))
      v2 = np.random.random((nx,ny))
      IP_v1_v2 = my_trapz(v1, v2)
    """
    def __init__(self, *grids):
        if len(grids) == 0:
            raise ValueError('Must supply at least one 1D grid array')
        for gidx, g in enumerate(grids):
            if not isinstance(g, np.ndarray):
                raise TypeError(
                    'Grid {:d} of {:d} is a {}, not a numpy array'.format(
                        gidx + 1, len(grids), type(g)))
        self.grids = grids
        self.grid_shape = tuple(g.size for g in grids)


    def __call__(self, vec1, vec2):
        return self.inner_product(vec1, vec2)


    def inner_product(self, vec1, vec2):
        """Computes inner product."""
<<<<<<< HEAD
        # TODO: this function doesn't look like it actually works.  Why is IP
        # computed/assigned independently in each loop iteration?  The function
        # only returns the value of IP from the last loop iteration, which
        # doesn't seem right, as that only takes into account the grid from that
        # singl iteration.
        IP = vec1 * vec2
=======
        if vec1.shape != self.grid_shape:
            raise TypeError(
                'Vector 1 shape does not match grid shape: '
                '{} != {}'.format(vec1.shape, self.grid_shape))
        if vec2.shape != self.grid_shape:
            raise TypeError(
                'Vector 2 shape does not match grid shape: '
                '{} != {}'.format(vec2.shape, self.grid_shape))
        # IP starts as an array of shape vec1 (=vec2) and the subsequent
        # loop over the grids collapses each dimension after integrating
        # over that dimension until IP is a scalar by the end of the loop
        # over the grids.
        IP = vec1.conj() * vec2
>>>>>>> bfd43bf2
        for grid in reversed(self.grids):
            IP = np.trapz(IP, x=grid)
        return IP


class Vector(object):
    """Recommended base class for vector objects (not required)."""
    def __init__(self):
        """Must overwrite"""
        raise NotImplementedError('constructor must be implemented by subclass')


    def __add__(self, other):
        raise NotImplementedError('addition must be implemented by subclass')


    def __mul__(self, scalar):
        raise NotImplementedError('multiplication must be implemented by '
            'subclass')


    def __rmul__(self, scalar):
        return self.__mul__(scalar)


    def __lmul__(self, scalar):
        return self.__mul__(scalar)


    def __sub__(self, other):
        return self + (-1 * other)<|MERGE_RESOLUTION|>--- conflicted
+++ resolved
@@ -179,14 +179,6 @@
 
     def inner_product(self, vec1, vec2):
         """Computes inner product."""
-<<<<<<< HEAD
-        # TODO: this function doesn't look like it actually works.  Why is IP
-        # computed/assigned independently in each loop iteration?  The function
-        # only returns the value of IP from the last loop iteration, which
-        # doesn't seem right, as that only takes into account the grid from that
-        # singl iteration.
-        IP = vec1 * vec2
-=======
         if vec1.shape != self.grid_shape:
             raise TypeError(
                 'Vector 1 shape does not match grid shape: '
@@ -200,7 +192,6 @@
         # over that dimension until IP is a scalar by the end of the loop
         # over the grids.
         IP = vec1.conj() * vec2
->>>>>>> bfd43bf2
         for grid in reversed(self.grids):
             IP = np.trapz(IP, x=grid)
         return IP
